--- conflicted
+++ resolved
@@ -1,11 +1,6 @@
 cabal-version:       >=1.10
 name:                lzma
 version:             0.0.0.4
-<<<<<<< HEAD
-x-revision:          6
-=======
->>>>>>> 33f288d9
-
 synopsis:            LZMA/XZ compression and decompression
 homepage:            https://github.com/hvr/lzma
 bug-reports:         https://github.com/hvr/lzma/issues
